--- conflicted
+++ resolved
@@ -961,13 +961,8 @@
 "Browse the <a href=\"https://docs.weblate.org/\">documentation</a> to learn "
 "more."
 msgstr ""
-<<<<<<< HEAD
-"Durchsuchen Sie die <a href=\"https://docs.weblate.org/\">Dokumentation</"
-"a>, um mehr zu erfahren."
-=======
 "Durchsuchen Sie die <a href=\"https://docs.weblate.org/\">Dokumentation</a>, "
 "um mehr zu erfahren."
->>>>>>> 92bb85dc
 
 #: weblate_web/templates/features.html:23
 msgid "Easy to use interface"
