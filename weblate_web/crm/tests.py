from datetime import timedelta
from decimal import Decimal

import responses
from django.contrib.auth.models import Permission, User
from django.test import TestCase
from django.urls import reverse
from django.utils import timezone

from weblate_web.invoices.models import (
    Discount,
    Invoice,
    InvoiceCategory,
    InvoiceKind,
)
from weblate_web.models import Package, PackageCategory, Service
from weblate_web.payments.models import Customer, Payment
from weblate_web.tests import cnb_mock_rates


class CRMTestCase(TestCase):
    user: User

    def setUp(self):
        self.user = User.objects.create_superuser(
            username="admin", email="admin@example.com"
        )
        self.client.force_login(self.user)

    def test_customer_merge(self):
        customer1 = Customer.objects.create(user_id=-1, name="TEST CUSTOMER 1")
        customer2 = Customer.objects.create(user_id=-1, name="TEST CUSTOMER 2")
        response = self.client.get(customer1.get_absolute_url())
        self.assertContains(response, "TEST CUSTOMER 1")
        response = self.client.get(customer2.get_absolute_url())
        self.assertContains(response, "TEST CUSTOMER 2")

        merge_url = reverse("crm:customer-merge", kwargs={"pk": customer1.pk})
        response = self.client.get(merge_url, {"merge": customer2.pk})
        self.assertContains(response, "TEST CUSTOMER 1")
        self.assertContains(response, "TEST CUSTOMER 2")

        response = self.client.post(merge_url, {"merge": customer2.pk})
        self.assertRedirects(response, customer2.get_absolute_url())
        self.assertFalse(Customer.objects.filter(pk=customer1.pk).exists())

    def test_customer_search(self):
        Customer.objects.create(user_id=-1, name="TEST CUSTOMER 1")
        Customer.objects.create(user_id=-1, name="TEST CUSTOMER 2", end_client="END")

        list_url = reverse("crm:customer-list", kwargs={"kind": "all"})
        response = self.client.get(list_url)
        self.assertContains(response, "TEST CUSTOMER 1")
        self.assertContains(response, "TEST CUSTOMER 2")
        response = self.client.get(list_url, {"q": "test customer"})
        self.assertContains(response, "TEST CUSTOMER 1")
        self.assertContains(response, "TEST CUSTOMER 2")
        response = self.client.get(list_url, {"q": "end"})
        self.assertNotContains(response, "TEST CUSTOMER 1")
        self.assertContains(response, "TEST CUSTOMER 2")

    def test_service(self):
        Package.objects.create(name="community", price=0)
        customer = Customer.objects.create(user_id=-1, name="TEST CUSTOMER")
        payment = Payment.objects.create(customer=customer, amount=1)
        service = Service.objects.create(customer=customer)
        expires = timezone.now() + timedelta(days=1)
        subscription1 = service.subscription_set.create(
            package=Package.objects.create(
                name="x1",
                verbose="pkg1",
                price=42,
                category=PackageCategory.PACKAGE_SHARED,
            ),
            expires=expires,
            payment=payment.pk,
        )
        subscription2 = service.subscription_set.create(
            package=Package.objects.create(
                name="x2",
                verbose="pkg2",
                price=99,
                category=PackageCategory.PACKAGE_SHARED,
            ),
            expires=expires,
            payment=payment.pk,
        )
        self.assertTrue(subscription1.enabled)
        self.assertTrue(subscription2.enabled)
        response = self.client.get(service.get_absolute_url())
        self.assertContains(response, "pkg1")
        self.assertContains(response, "pkg2")

        # Test renewal quote
        response = self.client.post(
            service.get_absolute_url(),
            {"quote": 1, "subscription": subscription1.pk},
            follow=True,
        )
        invoice = Invoice.objects.get()
        self.assertEqual(invoice.kind, InvoiceKind.QUOTE)
        self.assertEqual(invoice.total_amount, 42)
        self.assertEqual(
            invoice.all_items[0].start_date, expires.date() + timedelta(days=1)
        )
        self.assertRedirects(response, invoice.get_absolute_url())
        self.assertContains(response, f"Quote {invoice.number}")
        self.assertNotContains(response, "Followup as")
        self.assertContains(response, "Create invoice")

        # Convert to invoice
        response = self.client.post(invoice.get_absolute_url(), follow=True)
        children = invoice.invoice_set.all()
        self.assertEqual(len(children), 1)
        child = children[0]
        self.assertEqual(child.kind, InvoiceKind.INVOICE)
        self.assertEqual(child.total_amount, 42)
        self.assertEqual(
            child.all_items[0].start_date, expires.date() + timedelta(days=1)
        )
        self.assertContains(response, f"Invoice {child.number}")
        self.assertNotContains(response, "Create invoice")

        response = self.client.get(invoice.get_absolute_url())
        self.assertContains(response, "Followup as")
        self.assertNotContains(response, "Create invoice")

        # Second conversion should fail
        response = self.client.post(invoice.get_absolute_url())
        self.assertContains(response, f"Quote {invoice.number}")

        # Test renewal invoices
        response = self.client.post(
            service.get_absolute_url(),
            {
                "invoice": 1,
                "subscription": subscription2.pk,
                "customer_reference": "PO1234",
                "customer_note": "Custom note",
            },
            follow=True,
        )
        invoice = Invoice.objects.exclude(pk__in={invoice.pk, child.pk}).get()
        self.assertEqual(invoice.customer_reference, "PO1234")
        self.assertEqual(invoice.customer_note, "Custom note")
        self.assertEqual(invoice.kind, InvoiceKind.INVOICE)
        self.assertEqual(invoice.total_amount, 99)
        self.assertEqual(
            invoice.all_items[0].start_date, expires.date() + timedelta(days=1)
        )
        self.assertRedirects(response, invoice.get_absolute_url())
        self.assertContains(response, f"Invoice {invoice.number}")
        self.assertNotContains(response, "Followup as")
        self.assertNotContains(response, "Create invoice")

        # Test disabling
        response = self.client.post(
            service.get_absolute_url(), {"disable": 1, "subscription": subscription1.pk}
        )
        self.assertRedirects(response, service.get_absolute_url())
        subscription1.refresh_from_db()
        self.assertFalse(subscription1.enabled)

    @responses.activate
    def test_customer_quote(self):
        cnb_mock_rates()
        Package.objects.create(name="community", price=0)
        package = Package.objects.create(name="x1", verbose="pkg1", price=42)
        customer = Customer.objects.create(user_id=-1, name="TEST CUSTOMER")

        response = self.client.get(customer.get_absolute_url())
        self.assertContains(response, "Invoice new service")

        response = self.client.post(
            customer.get_absolute_url(),
            {
                "package": package.id,
                "customer_reference": "PO123456",
                "currency": 1,
                "kind": 90,
            },
        )
        invoice = Invoice.objects.get()
        self.assertEqual(invoice.total_amount, 1027)
        self.assertRedirects(response, invoice.get_absolute_url())

        customer.discount = Discount.objects.create(
            description="Libre discount", percents=50
        )
        customer.save()

        response = self.client.post(
            customer.get_absolute_url(),
            {
                "package": package.id,
                "customer_reference": "PO123456",
                "currency": 1,
                "kind": 90,
            },
        )
        invoice = Invoice.objects.exclude(pk=invoice.pk).get()
        self.assertEqual(invoice.total_amount, 513)
        self.assertRedirects(response, invoice.get_absolute_url())

<<<<<<< HEAD

class IncomeTrackingTestCase(TestCase):
    user: User

    def setUp(self):
        self.user = User.objects.create_superuser(
            username="admin", email="admin@example.com"
        )
        # Add the view_income permission
        permission = Permission.objects.get(
            codename="view_income", content_type__app_label="invoices"
        )
        self.user.user_permissions.add(permission)
        self.client.force_login(self.user)

        # Create test customer
        self.customer = Customer.objects.create(user_id=-1, name="TEST CUSTOMER")

    def mock_exchange_rates_for_date(self, date_str):
        """Mock exchange rates for a specific date."""
        from weblate_web.tests import RATES_JSON

        responses.get(
            f"https://api.cnb.cz/cnbapi/exrates/daily?date={date_str}",
            json=RATES_JSON,
        )

    def create_test_invoice(self, year, month, category, amount):
        """Helper to create test invoices."""
        invoice = Invoice.objects.create(
            kind=InvoiceKind.INVOICE,
            category=category,
            customer=self.customer,
            issue_date=timezone.datetime(year, month, 15).date(),
            currency=0,  # EUR
        )
        invoice.invoiceitem_set.create(
            description="Test item", quantity=1, unit_price=amount
        )
        return invoice

    def test_income_permission_required(self):
        """Test that income view requires permission."""
        # Create a regular user without permission
        regular_user = User.objects.create_user(
            username="regular", email="regular@example.com", is_staff=True
        )
        self.client.force_login(regular_user)

        response = self.client.get(reverse("crm:income"))
        self.assertEqual(response.status_code, 403)

    @responses.activate
    def test_income_yearly_view(self):
        """Test yearly income view."""
        cnb_mock_rates()
        current_year = timezone.now().year

        # Mock rates for test dates
        self.mock_exchange_rates_for_date(f"{current_year}-01-15")
        self.mock_exchange_rates_for_date(f"{current_year}-02-15")
        self.mock_exchange_rates_for_date(f"{current_year}-03-15")

        # Create test invoices
        self.create_test_invoice(
            current_year, 1, InvoiceCategory.HOSTING, Decimal(1000)
        )
        self.create_test_invoice(
            current_year, 2, InvoiceCategory.SUPPORT, Decimal(2000)
        )
        self.create_test_invoice(
            current_year, 3, InvoiceCategory.HOSTING, Decimal(1500)
        )

        response = self.client.get(reverse("crm:income"))
        self.assertEqual(response.status_code, 200)
        self.assertContains(response, "Income Tracking")
        self.assertContains(response, str(current_year))

    @responses.activate
    def test_income_monthly_view(self):
        """Test monthly income view."""
        cnb_mock_rates()
        current_year = timezone.now().year

        # Mock rates for test date
        self.mock_exchange_rates_for_date(f"{current_year}-03-15")

        # Create test invoices for different categories
        self.create_test_invoice(
            current_year, 3, InvoiceCategory.HOSTING, Decimal(1000)
        )
        self.create_test_invoice(
            current_year, 3, InvoiceCategory.SUPPORT, Decimal(2000)
        )
        self.create_test_invoice(current_year, 3, InvoiceCategory.DEVEL, Decimal(3000))

        response = self.client.get(
            reverse("crm:income-month", kwargs={"year": current_year, "month": 3})
        )
        self.assertEqual(response.status_code, 200)
        self.assertContains(response, "Income by Category")
        self.assertContains(response, "Hosting")
        self.assertContains(response, "Support")
        self.assertContains(response, "Development / Consultations")

    @responses.activate
    def test_income_filters_only_invoices(self):
        """Test that income view only shows INVOICE kind, not quotes."""
        cnb_mock_rates()
        current_year = timezone.now().year

        # Mock rates for test date
        self.mock_exchange_rates_for_date(f"{current_year}-01-15")

        # Create invoice
        invoice = Invoice.objects.create(
            kind=InvoiceKind.INVOICE,
            category=InvoiceCategory.HOSTING,
            customer=self.customer,
            issue_date=timezone.datetime(current_year, 1, 15).date(),
            currency=0,
        )
        invoice.invoiceitem_set.create(
            description="Invoice item", quantity=1, unit_price=Decimal(1000)
        )

        # Create quote (should not be counted)
        quote = Invoice.objects.create(
            kind=InvoiceKind.QUOTE,
            category=InvoiceCategory.HOSTING,
            customer=self.customer,
            issue_date=timezone.datetime(current_year, 1, 15).date(),
            currency=0,
        )
        quote.invoiceitem_set.create(
            description="Quote item", quantity=1, unit_price=Decimal(5000)
        )

        response = self.client.get(
            reverse("crm:income-year", kwargs={"year": current_year})
        )
        self.assertEqual(response.status_code, 200)

        # Check that total income only includes the invoice, not the quote
        # The income should be 1000 (invoice) in EUR
        self.assertContains(response, "EUR")

    def test_income_year_navigation(self):
        """Test year navigation."""
        current_year = timezone.now().year

        response = self.client.get(
            reverse("crm:income-year", kwargs={"year": current_year})
        )
        self.assertEqual(response.status_code, 200)

        # Check for year links
        self.assertContains(response, str(current_year - 1))
        self.assertContains(response, str(current_year))
        self.assertContains(response, str(current_year + 1))

    @responses.activate
    def test_income_svg_chart_generation(self):
        """Test that SVG charts are generated."""
        cnb_mock_rates()
        current_year = timezone.now().year

        # Mock rates for test date
        self.mock_exchange_rates_for_date(f"{current_year}-01-15")

        self.create_test_invoice(
            current_year, 1, InvoiceCategory.HOSTING, Decimal(1000)
        )

        response = self.client.get(
            reverse("crm:income-year", kwargs={"year": current_year})
        )
        self.assertEqual(response.status_code, 200)
        self.assertContains(response, "<svg")
        self.assertContains(response, "</svg>")

    @responses.activate
    def test_income_category_breakdown(self):
        """Test category breakdown in yearly view."""
        cnb_mock_rates()
        current_year = timezone.now().year

        # Mock rates for test dates
        self.mock_exchange_rates_for_date(f"{current_year}-01-15")
        self.mock_exchange_rates_for_date(f"{current_year}-02-15")
        self.mock_exchange_rates_for_date(f"{current_year}-03-15")
        self.mock_exchange_rates_for_date(f"{current_year}-04-15")

        # Create invoices in different categories
        self.create_test_invoice(
            current_year, 1, InvoiceCategory.HOSTING, Decimal(1000)
        )
        self.create_test_invoice(
            current_year, 2, InvoiceCategory.SUPPORT, Decimal(2000)
        )
        self.create_test_invoice(current_year, 3, InvoiceCategory.DEVEL, Decimal(3000))
        self.create_test_invoice(current_year, 4, InvoiceCategory.DONATE, Decimal(500))

        response = self.client.get(
            reverse("crm:income-year", kwargs={"year": current_year})
        )
        self.assertEqual(response.status_code, 200)

        # All categories should be shown
        self.assertContains(response, "Hosting")
        self.assertContains(response, "Support")
        self.assertContains(response, "Development / Consultations")
        self.assertContains(response, "Donation")
=======
    def test_service_list_views(self):
        """Test various service list views."""
        # Community package is required by the Service.update_status() method
        Package.objects.create(name="community", price=0)
        customer = Customer.objects.create(user_id=-1, name="TEST CUSTOMER")
        payment = Payment.objects.create(customer=customer, amount=1)

        # Create services with different types of packages
        dedicated_service = Service.objects.create(customer=customer)
        dedicated_service.subscription_set.create(
            package=Package.objects.create(
                name="dedicated:160k",
                verbose="Dedicated 160k",
                price=100,
                category=PackageCategory.PACKAGE_DEDICATED,
            ),
            expires=timezone.now() + timedelta(days=30),
            payment=payment.pk,
        )

        shared_service = Service.objects.create(customer=customer)
        shared_service.subscription_set.create(
            package=Package.objects.create(
                name="hosted:10k",
                verbose="Hosted 10k",
                price=50,
                category=PackageCategory.PACKAGE_SHARED,
            ),
            expires=timezone.now() + timedelta(days=30),
            payment=payment.pk,
        )

        support_service = Service.objects.create(customer=customer)
        support_service.subscription_set.create(
            package=Package.objects.create(
                name="basic",
                verbose="Basic Support",
                price=600,
                category=PackageCategory.PACKAGE_SUPPORT,
            ),
            expires=timezone.now() + timedelta(days=30),
            payment=payment.pk,
        )

        # Test "all" services view - should show all services grouped by package_kind
        response = self.client.get(reverse("crm:service-list", kwargs={"kind": "all"}))
        self.assertEqual(response.status_code, 200)
        self.assertContains(response, "All services")
        # Check that all package types are present
        self.assertContains(response, "Dedicated 160k")
        self.assertContains(response, "Hosted 10k")
        self.assertContains(response, "Basic Support")
        # Check grouping headers
        self.assertContains(response, "Dedicated service")
        self.assertContains(response, "Hosted service")
        self.assertContains(response, "Support")

        # Test "dedicated" services view - should only show dedicated hosting services
        response = self.client.get(
            reverse("crm:service-list", kwargs={"kind": "dedicated"})
        )
        self.assertEqual(response.status_code, 200)
        self.assertContains(response, "Dedicated hosting services")
        self.assertContains(response, "Dedicated 160k")
        self.assertNotContains(response, "Hosted 10k")
        self.assertNotContains(response, "Basic Support")
>>>>>>> 45db7e60
<|MERGE_RESOLUTION|>--- conflicted
+++ resolved
@@ -202,7 +202,6 @@
         self.assertEqual(invoice.total_amount, 513)
         self.assertRedirects(response, invoice.get_absolute_url())
 
-<<<<<<< HEAD
 
 class IncomeTrackingTestCase(TestCase):
     user: User
@@ -417,7 +416,6 @@
         self.assertContains(response, "Support")
         self.assertContains(response, "Development / Consultations")
         self.assertContains(response, "Donation")
-=======
     def test_service_list_views(self):
         """Test various service list views."""
         # Community package is required by the Service.update_status() method
@@ -483,5 +481,4 @@
         self.assertContains(response, "Dedicated hosting services")
         self.assertContains(response, "Dedicated 160k")
         self.assertNotContains(response, "Hosted 10k")
-        self.assertNotContains(response, "Basic Support")
->>>>>>> 45db7e60
+        self.assertNotContains(response, "Basic Support")